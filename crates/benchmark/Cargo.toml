--- conflicted
+++ resolved
@@ -16,12 +16,8 @@
 anyhow = "1.0.83"
 clap = { version = "4", features = ["derive"] }
 clippy-utilities = "0.2.0"
-<<<<<<< HEAD
 etcd-client = { version = "0.14.0", features = ["tls"] }
-=======
-etcd-client = { version = "0.13.0", features = ["tls"] }
 futures = "0.3.30"
->>>>>>> 47a89003
 indicatif = "0.17.8"
 rand = "0.8.5"
 thiserror = "1.0.61"
